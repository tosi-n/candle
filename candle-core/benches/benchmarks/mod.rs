pub(crate) mod affine;
pub(crate) mod matmul;
<<<<<<< HEAD
pub(crate) mod random;
=======
pub(crate) mod where_cond;
>>>>>>> e6d86b08

use candle_core::{Device, Result};

pub(crate) trait BenchDevice {
    fn sync(&self) -> Result<()>;

    fn bench_name<S: Into<String>>(&self, name: S) -> String;
}

impl BenchDevice for Device {
    fn sync(&self) -> Result<()> {
        match self {
            Device::Cpu => Ok(()),
            Device::Cuda(device) => {
                #[cfg(feature = "cuda")]
                return Ok(device.synchronize()?);
                #[cfg(not(feature = "cuda"))]
                panic!("Cuda device without cuda feature enabled: {:?}", device)
            }
            Device::Metal(device) => {
                #[cfg(feature = "metal")]
                return Ok(device.wait_until_completed()?);
                #[cfg(not(feature = "metal"))]
                panic!("Metal device without metal feature enabled: {:?}", device)
            }
        }
    }

    fn bench_name<S: Into<String>>(&self, name: S) -> String {
        match self {
            Device::Cpu => {
                let cpu_type = if cfg!(feature = "accelerate") {
                    "accelerate"
                } else if cfg!(feature = "mkl") {
                    "mkl"
                } else {
                    "cpu"
                };
                format!("{}_{}", cpu_type, name.into())
            }
            Device::Cuda(_) => format!("cuda_{}", name.into()),
            Device::Metal(_) => format!("metal_{}", name.into()),
        }
    }
}

struct BenchDeviceHandler {
    devices: Vec<Device>,
}

impl BenchDeviceHandler {
    pub fn new() -> Result<Self> {
        let mut devices = Vec::new();
        if cfg!(feature = "metal") {
            devices.push(Device::new_metal(0)?);
        } else if cfg!(feature = "cuda") {
            devices.push(Device::new_cuda(0)?);
        }
        devices.push(Device::Cpu);
        Ok(Self { devices })
    }
}<|MERGE_RESOLUTION|>--- conflicted
+++ resolved
@@ -1,10 +1,7 @@
 pub(crate) mod affine;
 pub(crate) mod matmul;
-<<<<<<< HEAD
 pub(crate) mod random;
-=======
 pub(crate) mod where_cond;
->>>>>>> e6d86b08
 
 use candle_core::{Device, Result};
 
